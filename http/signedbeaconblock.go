--- conflicted
+++ resolved
@@ -154,11 +154,7 @@
 			err = response.Data.Electra.UnmarshalSSZ(res.body)
 		}
 		if err != nil {
-<<<<<<< HEAD
-			return nil, errors.Join(errors.New("failed to decode deneb signed block contents"), err)
-=======
 			return nil, errors.Join(errors.New("failed to decode electra signed block contents"), err)
->>>>>>> 3985c395
 		}
 	default:
 		return nil, fmt.Errorf("unhandled block version %s", res.consensusVersion)
