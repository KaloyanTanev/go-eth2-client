// Copyright © 2022, 2023 Attestant Limited.
// Licensed under the Apache License, Version 2.0 (the "License");
// you may not use this file except in compliance with the License.
// You may obtain a copy of the License at
//
//     http://www.apache.org/licenses/LICENSE-2.0
//
// Unless required by applicable law or agreed to in writing, software
// distributed under the License is distributed on an "AS IS" BASIS,
// WITHOUT WARRANTIES OR CONDITIONS OF ANY KIND, either express or implied.
// See the License for the specific language governing permissions and
// limitations under the License.

package api

import (
	"math/big"

	apiv1electra "github.com/attestantio/go-eth2-client/api/v1/electra"

	apiv1bellatrix "github.com/attestantio/go-eth2-client/api/v1/bellatrix"
	apiv1capella "github.com/attestantio/go-eth2-client/api/v1/capella"
	apiv1deneb "github.com/attestantio/go-eth2-client/api/v1/deneb"
	"github.com/attestantio/go-eth2-client/spec"
	"github.com/attestantio/go-eth2-client/spec/altair"
	"github.com/attestantio/go-eth2-client/spec/bellatrix"
	"github.com/attestantio/go-eth2-client/spec/capella"
	"github.com/attestantio/go-eth2-client/spec/deneb"
	"github.com/attestantio/go-eth2-client/spec/phase0"
)

// VersionedProposal contains a versioned proposal.
type VersionedProposal struct {
	Version          spec.DataVersion
	Blinded          bool
	ConsensusValue   *big.Int
	ExecutionValue   *big.Int
	Phase0           *phase0.BeaconBlock
	Altair           *altair.BeaconBlock
	Bellatrix        *bellatrix.BeaconBlock
	BellatrixBlinded *apiv1bellatrix.BlindedBeaconBlock
	Capella          *capella.BeaconBlock
	CapellaBlinded   *apiv1capella.BlindedBeaconBlock
	Deneb            *apiv1deneb.BlockContents
	DenebBlinded     *apiv1deneb.BlindedBeaconBlock
	Electra          *apiv1electra.BlockContents
	ElectraBlinded   *apiv1electra.BlindedBeaconBlock
}

// IsEmpty returns true if there is no proposal.
func (v *VersionedProposal) IsEmpty() bool {
	return v.Phase0 == nil &&
		v.Altair == nil &&
		v.Bellatrix == nil &&
		v.BellatrixBlinded == nil &&
		v.Capella == nil &&
		v.CapellaBlinded == nil &&
		v.Deneb == nil &&
		v.DenebBlinded == nil &&
		v.Electra == nil &&
		v.ElectraBlinded == nil
}

// BodyRoot returns the body root of the proposal.
func (v *VersionedProposal) BodyRoot() (phase0.Root, error) {
	if !v.bodyPresent() {
		return phase0.Root{}, ErrDataMissing
	}

	switch v.Version {
	case spec.DataVersionPhase0:
		return v.Phase0.Body.HashTreeRoot()
	case spec.DataVersionAltair:
		return v.Altair.Body.HashTreeRoot()
	case spec.DataVersionBellatrix:
		if v.Blinded {
			return v.BellatrixBlinded.Body.HashTreeRoot()
		}

		return v.Bellatrix.Body.HashTreeRoot()
	case spec.DataVersionCapella:
		if v.Blinded {
			return v.CapellaBlinded.Body.HashTreeRoot()
		}

		return v.Capella.Body.HashTreeRoot()
	case spec.DataVersionDeneb:
		if v.Blinded {
			return v.DenebBlinded.Body.HashTreeRoot()
		}

		return v.Deneb.Block.Body.HashTreeRoot()
	case spec.DataVersionElectra:
		if v.Blinded {
			return v.ElectraBlinded.Body.HashTreeRoot()
		}

		return v.Electra.Block.Body.HashTreeRoot()
	default:
		return phase0.Root{}, ErrUnsupportedVersion
	}
}

// ParentRoot returns the parent root of the proposal.
func (v *VersionedProposal) ParentRoot() (phase0.Root, error) {
	if !v.proposalPresent() {
		return phase0.Root{}, ErrDataMissing
	}

	switch v.Version {
	case spec.DataVersionPhase0:
		return v.Phase0.ParentRoot, nil
	case spec.DataVersionAltair:
		return v.Altair.ParentRoot, nil
	case spec.DataVersionBellatrix:
		if v.Blinded {
			return v.BellatrixBlinded.ParentRoot, nil
		}

		return v.Bellatrix.ParentRoot, nil
	case spec.DataVersionCapella:
		if v.Blinded {
			return v.CapellaBlinded.ParentRoot, nil
		}

		return v.Capella.ParentRoot, nil
	case spec.DataVersionDeneb:
		if v.Blinded {
			return v.DenebBlinded.ParentRoot, nil
		}

		return v.Deneb.Block.ParentRoot, nil
	case spec.DataVersionElectra:
		if v.Blinded {
			return v.ElectraBlinded.ParentRoot, nil
		}

		return v.Electra.Block.ParentRoot, nil
	default:
		return phase0.Root{}, ErrUnsupportedVersion
	}
}

// ProposerIndex returns the proposer index of the proposal.
func (v *VersionedProposal) ProposerIndex() (phase0.ValidatorIndex, error) {
	if !v.proposalPresent() {
		return 0, ErrDataMissing
	}

	switch v.Version {
	case spec.DataVersionPhase0:
		return v.Phase0.ProposerIndex, nil
	case spec.DataVersionAltair:
		return v.Altair.ProposerIndex, nil
	case spec.DataVersionBellatrix:
		if v.Blinded {
			return v.BellatrixBlinded.ProposerIndex, nil
		}

		return v.Bellatrix.ProposerIndex, nil
	case spec.DataVersionCapella:
		if v.Blinded {
			return v.CapellaBlinded.ProposerIndex, nil
		}

		return v.Capella.ProposerIndex, nil
	case spec.DataVersionDeneb:
		if v.Blinded {
			return v.DenebBlinded.ProposerIndex, nil
		}

		return v.Deneb.Block.ProposerIndex, nil
	case spec.DataVersionElectra:
		if v.Blinded {
			return v.ElectraBlinded.ProposerIndex, nil
		}

		return v.Electra.Block.ProposerIndex, nil
	default:
		return 0, ErrUnsupportedVersion
	}
}

// Root returns the root of the proposal.
func (v *VersionedProposal) Root() (phase0.Root, error) {
	if !v.proposalPresent() {
		return phase0.Root{}, ErrDataMissing
	}

	switch v.Version {
	case spec.DataVersionPhase0:
		return v.Phase0.HashTreeRoot()
	case spec.DataVersionAltair:
		return v.Altair.HashTreeRoot()
	case spec.DataVersionBellatrix:
		if v.Blinded {
			return v.BellatrixBlinded.HashTreeRoot()
		}

		return v.Bellatrix.HashTreeRoot()
	case spec.DataVersionCapella:
		if v.Blinded {
			return v.CapellaBlinded.HashTreeRoot()
		}

		return v.Capella.HashTreeRoot()
	case spec.DataVersionDeneb:
		if v.Blinded {
			return v.DenebBlinded.HashTreeRoot()
		}

		return v.Deneb.Block.HashTreeRoot()
	case spec.DataVersionElectra:
		if v.Blinded {
			return v.ElectraBlinded.HashTreeRoot()
		}

		return v.Electra.Block.HashTreeRoot()
	default:
		return phase0.Root{}, ErrUnsupportedVersion
	}
}

// Slot returns the slot of the proposal.
func (v *VersionedProposal) Slot() (phase0.Slot, error) {
	if !v.proposalPresent() {
		return 0, ErrDataMissing
	}

	switch v.Version {
	case spec.DataVersionPhase0:
		return v.Phase0.Slot, nil
	case spec.DataVersionAltair:
		return v.Altair.Slot, nil
	case spec.DataVersionBellatrix:
		if v.Blinded {
			return v.BellatrixBlinded.Slot, nil
		}

		return v.Bellatrix.Slot, nil
	case spec.DataVersionCapella:
		if v.Blinded {
			return v.CapellaBlinded.Slot, nil
		}

		return v.Capella.Slot, nil
	case spec.DataVersionDeneb:
		if v.Blinded {
			return v.DenebBlinded.Slot, nil
		}

		return v.Deneb.Block.Slot, nil
	case spec.DataVersionElectra:
		if v.Blinded {
			return v.ElectraBlinded.Slot, nil
		}

		return v.Electra.Block.Slot, nil
	default:
		return 0, ErrUnsupportedVersion
	}
}

// StateRoot returns the state root of the proposal.
func (v *VersionedProposal) StateRoot() (phase0.Root, error) {
	if !v.proposalPresent() {
		return phase0.Root{}, ErrDataMissing
	}

	switch v.Version {
	case spec.DataVersionPhase0:
		return v.Phase0.StateRoot, nil
	case spec.DataVersionAltair:
		return v.Altair.StateRoot, nil
	case spec.DataVersionBellatrix:
		if v.Blinded {
			return v.BellatrixBlinded.StateRoot, nil
		}

		return v.Bellatrix.StateRoot, nil
	case spec.DataVersionCapella:
		if v.Blinded {
			return v.CapellaBlinded.StateRoot, nil
		}

		return v.Capella.StateRoot, nil
	case spec.DataVersionDeneb:
		if v.Blinded {
			return v.DenebBlinded.StateRoot, nil
		}

		return v.Deneb.Block.StateRoot, nil
	case spec.DataVersionElectra:
		if v.Blinded {
			return v.ElectraBlinded.StateRoot, nil
		}

		return v.Electra.Block.StateRoot, nil
	default:
		return phase0.Root{}, ErrUnsupportedVersion
	}
}

// Attestations returns the attestations of the proposal.
func (v *VersionedProposal) Attestations() ([]spec.VersionedAttestation, error) {
	if !v.bodyPresent() {
		return nil, ErrDataMissing
	}

	switch v.Version {
	case spec.DataVersionPhase0:
		versionedAttestations := make([]spec.VersionedAttestation, len(v.Phase0.Body.Attestations))
		for i, attestation := range v.Phase0.Body.Attestations {
			versionedAttestations[i] = spec.VersionedAttestation{
				Version: spec.DataVersionPhase0,
				Phase0:  attestation,
			}
		}

		return versionedAttestations, nil
	case spec.DataVersionAltair:
		versionedAttestations := make([]spec.VersionedAttestation, len(v.Altair.Body.Attestations))
		for i, attestation := range v.Altair.Body.Attestations {
			versionedAttestations[i] = spec.VersionedAttestation{
				Version: spec.DataVersionAltair,
				Altair:  attestation,
			}
		}

		return versionedAttestations, nil
	case spec.DataVersionBellatrix:
		if v.Blinded {
			versionedAttestations := make([]spec.VersionedAttestation, len(v.BellatrixBlinded.Body.Attestations))
			for i, attestation := range v.BellatrixBlinded.Body.Attestations {
				versionedAttestations[i] = spec.VersionedAttestation{
					Version:   spec.DataVersionBellatrix,
					Bellatrix: attestation,
				}
			}

			return versionedAttestations, nil
<<<<<<< HEAD
		}

		versionedAttestations := make([]spec.VersionedAttestation, len(v.Bellatrix.Body.Attestations))
		for i, attestation := range v.Bellatrix.Body.Attestations {
			versionedAttestations[i] = spec.VersionedAttestation{
				Version:   spec.DataVersionBellatrix,
				Bellatrix: attestation,
			}
		}

=======
		}

		versionedAttestations := make([]spec.VersionedAttestation, len(v.Bellatrix.Body.Attestations))
		for i, attestation := range v.Bellatrix.Body.Attestations {
			versionedAttestations[i] = spec.VersionedAttestation{
				Version:   spec.DataVersionBellatrix,
				Bellatrix: attestation,
			}
		}

>>>>>>> 3985c395
		return versionedAttestations, nil
	case spec.DataVersionCapella:
		if v.Blinded {
			versionedAttestations := make([]spec.VersionedAttestation, len(v.CapellaBlinded.Body.Attestations))
			for i, attestation := range v.CapellaBlinded.Body.Attestations {
				versionedAttestations[i] = spec.VersionedAttestation{
					Version: spec.DataVersionCapella,
					Capella: attestation,
				}
			}

			return versionedAttestations, nil
		}

		versionedAttestations := make([]spec.VersionedAttestation, len(v.Capella.Body.Attestations))
		for i, attestation := range v.Capella.Body.Attestations {
			versionedAttestations[i] = spec.VersionedAttestation{
				Version: spec.DataVersionCapella,
				Capella: attestation,
			}
		}

		return versionedAttestations, nil
	case spec.DataVersionDeneb:
		if v.Blinded {
			versionedAttestations := make([]spec.VersionedAttestation, len(v.DenebBlinded.Body.Attestations))
			for i, attestation := range v.DenebBlinded.Body.Attestations {
				versionedAttestations[i] = spec.VersionedAttestation{
					Version: spec.DataVersionDeneb,
					Deneb:   attestation,
				}
			}

			return versionedAttestations, nil
		}

		versionedAttestations := make([]spec.VersionedAttestation, len(v.Deneb.Block.Body.Attestations))
		for i, attestation := range v.Deneb.Block.Body.Attestations {
			versionedAttestations[i] = spec.VersionedAttestation{
				Version: spec.DataVersionDeneb,
				Deneb:   attestation,
			}
		}

		return versionedAttestations, nil
	case spec.DataVersionElectra:
		if v.Blinded {
			versionedAttestations := make([]spec.VersionedAttestation, len(v.ElectraBlinded.Body.Attestations))
			for i, attestation := range v.ElectraBlinded.Body.Attestations {
				versionedAttestations[i] = spec.VersionedAttestation{
					Version: spec.DataVersionElectra,
					Electra: attestation,
				}
			}

			return versionedAttestations, nil
		}

		versionedAttestations := make([]spec.VersionedAttestation, len(v.Electra.Block.Body.Attestations))
		for i, attestation := range v.Electra.Block.Body.Attestations {
			versionedAttestations[i] = spec.VersionedAttestation{
				Version: spec.DataVersionElectra,
				Electra: attestation,
			}
		}

		return versionedAttestations, nil
	default:
		return nil, ErrUnsupportedVersion
	}
}

// Graffiti returns the graffiti of the proposal.
func (v *VersionedProposal) Graffiti() ([32]byte, error) {
	if !v.bodyPresent() {
		return [32]byte{}, ErrDataMissing
	}

	switch v.Version {
	case spec.DataVersionPhase0:
		return v.Phase0.Body.Graffiti, nil
	case spec.DataVersionAltair:
		return v.Altair.Body.Graffiti, nil
	case spec.DataVersionBellatrix:
		if v.Blinded {
			return v.BellatrixBlinded.Body.Graffiti, nil
		}

		return v.Bellatrix.Body.Graffiti, nil
	case spec.DataVersionCapella:
		if v.Blinded {
			return v.CapellaBlinded.Body.Graffiti, nil
		}

		return v.Capella.Body.Graffiti, nil
	case spec.DataVersionDeneb:
		if v.Blinded {
			return v.DenebBlinded.Body.Graffiti, nil
		}

		return v.Deneb.Block.Body.Graffiti, nil
	case spec.DataVersionElectra:
		if v.Blinded {
			return v.ElectraBlinded.Body.Graffiti, nil
		}

		return v.Electra.Block.Body.Graffiti, nil
	default:
		return [32]byte{}, ErrUnsupportedVersion
	}
}

// RandaoReveal returns the RANDAO reveal of the proposal.
func (v *VersionedProposal) RandaoReveal() (phase0.BLSSignature, error) {
	if !v.bodyPresent() {
		return phase0.BLSSignature{}, ErrDataMissing
	}

	switch v.Version {
	case spec.DataVersionPhase0:
		return v.Phase0.Body.RANDAOReveal, nil
	case spec.DataVersionAltair:
		return v.Altair.Body.RANDAOReveal, nil
	case spec.DataVersionBellatrix:
		if v.Blinded {
			return v.BellatrixBlinded.Body.RANDAOReveal, nil
		}

		return v.Bellatrix.Body.RANDAOReveal, nil
	case spec.DataVersionCapella:
		if v.Blinded {
			return v.CapellaBlinded.Body.RANDAOReveal, nil
		}

		return v.Capella.Body.RANDAOReveal, nil
	case spec.DataVersionDeneb:
		if v.Blinded {
			return v.DenebBlinded.Body.RANDAOReveal, nil
		}

		return v.Deneb.Block.Body.RANDAOReveal, nil
	case spec.DataVersionElectra:
		if v.Blinded {
			return v.ElectraBlinded.Body.RANDAOReveal, nil
		}

		return v.Electra.Block.Body.RANDAOReveal, nil
	default:
		return phase0.BLSSignature{}, ErrUnsupportedVersion
	}
}

// Transactions returns the transactions of the proposal.
func (v *VersionedProposal) Transactions() ([]bellatrix.Transaction, error) {
	if v.Version >= spec.DataVersionBellatrix && !v.payloadPresent() {
		return nil, ErrDataMissing
	}

	switch v.Version {
	case spec.DataVersionBellatrix:
		if v.Blinded {
			return nil, ErrDataMissing
		}

		return v.Bellatrix.Body.ExecutionPayload.Transactions, nil
	case spec.DataVersionCapella:
		if v.Blinded {
			return nil, ErrDataMissing
		}

		return v.Capella.Body.ExecutionPayload.Transactions, nil
	case spec.DataVersionDeneb:
		if v.Blinded {
			return nil, ErrDataMissing
		}

		return v.Deneb.Block.Body.ExecutionPayload.Transactions, nil
	case spec.DataVersionElectra:
		if v.Blinded {
			return nil, ErrDataMissing
		}

		return v.Electra.Block.Body.ExecutionPayload.Transactions, nil
	default:
		return nil, ErrUnsupportedVersion
	}
}

// FeeRecipient returns the fee recipient of the proposal.
func (v *VersionedProposal) FeeRecipient() (bellatrix.ExecutionAddress, error) {
	if v.Version >= spec.DataVersionBellatrix && !v.payloadPresent() {
		return bellatrix.ExecutionAddress{}, ErrDataMissing
	}

	switch v.Version {
	case spec.DataVersionBellatrix:
		if v.Blinded {
			return v.BellatrixBlinded.Body.ExecutionPayloadHeader.FeeRecipient, nil
		}

		return v.Bellatrix.Body.ExecutionPayload.FeeRecipient, nil
	case spec.DataVersionCapella:
		if v.Blinded {
			return v.CapellaBlinded.Body.ExecutionPayloadHeader.FeeRecipient, nil
		}

		return v.Capella.Body.ExecutionPayload.FeeRecipient, nil
	case spec.DataVersionDeneb:
		if v.Blinded {
			return v.DenebBlinded.Body.ExecutionPayloadHeader.FeeRecipient, nil
		}

		return v.Deneb.Block.Body.ExecutionPayload.FeeRecipient, nil
	case spec.DataVersionElectra:
		if v.Blinded {
			return v.ElectraBlinded.Body.ExecutionPayloadHeader.FeeRecipient, nil
		}

		return v.Electra.Block.Body.ExecutionPayload.FeeRecipient, nil
	default:
		return bellatrix.ExecutionAddress{}, ErrUnsupportedVersion
	}
}

// Timestamp returns the timestamp of the proposal.
func (v *VersionedProposal) Timestamp() (uint64, error) {
	if v.Version >= spec.DataVersionBellatrix && !v.payloadPresent() {
		return 0, ErrDataMissing
	}

	switch v.Version {
	case spec.DataVersionBellatrix:
		if v.Blinded {
			return v.BellatrixBlinded.Body.ExecutionPayloadHeader.Timestamp, nil
		}

		return v.Bellatrix.Body.ExecutionPayload.Timestamp, nil
	case spec.DataVersionCapella:
		if v.Blinded {
			return v.CapellaBlinded.Body.ExecutionPayloadHeader.Timestamp, nil
		}

		return v.Capella.Body.ExecutionPayload.Timestamp, nil
	case spec.DataVersionDeneb:
		if v.Blinded {
			return v.DenebBlinded.Body.ExecutionPayloadHeader.Timestamp, nil
		}

		return v.Deneb.Block.Body.ExecutionPayload.Timestamp, nil
	case spec.DataVersionElectra:
		if v.Blinded {
			return v.ElectraBlinded.Body.ExecutionPayloadHeader.Timestamp, nil
		}

		return v.Electra.Block.Body.ExecutionPayload.Timestamp, nil
<<<<<<< HEAD
=======
	default:
		return 0, ErrUnsupportedVersion
	}
}

// GasLimit returns the gas limit of the proposal.
func (v *VersionedProposal) GasLimit() (uint64, error) {
	if v.Version >= spec.DataVersionBellatrix && !v.payloadPresent() {
		return 0, ErrDataMissing
	}

	switch v.Version {
	case spec.DataVersionBellatrix:
		if v.Blinded {
			return v.BellatrixBlinded.Body.ExecutionPayloadHeader.GasLimit, nil
		}

		return v.Bellatrix.Body.ExecutionPayload.GasLimit, nil
	case spec.DataVersionCapella:
		if v.Blinded {
			return v.CapellaBlinded.Body.ExecutionPayloadHeader.GasLimit, nil
		}

		return v.Capella.Body.ExecutionPayload.GasLimit, nil
	case spec.DataVersionDeneb:
		if v.Blinded {
			return v.DenebBlinded.Body.ExecutionPayloadHeader.GasLimit, nil
		}

		return v.Deneb.Block.Body.ExecutionPayload.GasLimit, nil
	case spec.DataVersionElectra:
		if v.Blinded {
			return v.ElectraBlinded.Body.ExecutionPayloadHeader.GasLimit, nil
		}

		return v.Electra.Block.Body.ExecutionPayload.GasLimit, nil
>>>>>>> 3985c395
	default:
		return 0, ErrUnsupportedVersion
	}
}

// Blobs returns the blobs of the proposal.
func (v *VersionedProposal) Blobs() ([]deneb.Blob, error) {
	if v.Version >= spec.DataVersionDeneb && !v.payloadPresent() {
		return nil, ErrDataMissing
	}

	switch v.Version {
	case spec.DataVersionDeneb:
		if v.Blinded {
			return nil, ErrDataMissing
		}

		return v.Deneb.Blobs, nil
	case spec.DataVersionElectra:
		if v.Blinded {
			return nil, ErrDataMissing
		}

		return v.Electra.Blobs, nil
	default:
		return nil, ErrUnsupportedVersion
	}
}

// KZGProofs returns the KZG proofs of the proposal.
func (v *VersionedProposal) KZGProofs() ([]deneb.KZGProof, error) {
	if v.Version >= spec.DataVersionDeneb && !v.payloadPresent() {
		return nil, ErrDataMissing
	}

	switch v.Version {
	case spec.DataVersionDeneb:
		if v.Blinded {
			return nil, ErrDataMissing
		}

		return v.Deneb.KZGProofs, nil
	case spec.DataVersionElectra:
		if v.Blinded {
			return nil, ErrDataMissing
		}

		return v.Electra.KZGProofs, nil
	default:
		return nil, ErrUnsupportedVersion
	}
}

// Value returns the value of the proposal, in Wei.
func (v *VersionedProposal) Value() *big.Int {
	value := big.NewInt(0)
	if v.ConsensusValue != nil {
		value = value.Add(value, v.ConsensusValue)
	}
	if v.ExecutionValue != nil {
		value = value.Add(value, v.ExecutionValue)
	}

	return value
}

// String returns a string version of the structure.
func (v *VersionedProposal) String() string {
	switch v.Version {
	case spec.DataVersionPhase0:
		if v.Phase0 == nil {
			return ""
		}

		return v.Phase0.String()
	case spec.DataVersionAltair:
		if v.Altair == nil {
			return ""
		}

		return v.Altair.String()
	case spec.DataVersionBellatrix:
		if v.Bellatrix == nil {
			return ""
		}

		return v.Bellatrix.String()
	case spec.DataVersionCapella:
		if v.Capella == nil {
			return ""
		}

		return v.Capella.String()
	case spec.DataVersionDeneb:
		if v.Deneb == nil {
			return ""
		}

		return v.Deneb.String()
	case spec.DataVersionElectra:
		if v.Electra == nil {
			return ""
		}

		return v.Electra.String()
	default:
		return "unknown version"
	}
}

func (v *VersionedProposal) proposalPresent() bool {
	switch v.Version {
	case spec.DataVersionPhase0:
		return v.Phase0 != nil
	case spec.DataVersionAltair:
		return v.Altair != nil
	case spec.DataVersionBellatrix:
		if v.Blinded {
			return v.BellatrixBlinded != nil
		}

		return v.Bellatrix != nil
	case spec.DataVersionCapella:
		if v.Blinded {
			return v.CapellaBlinded != nil
		}

		return v.Capella != nil
	case spec.DataVersionDeneb:
		if v.Blinded {
			return v.DenebBlinded != nil
		}

		return v.Deneb.Block != nil
	case spec.DataVersionElectra:
		if v.Blinded {
			return v.ElectraBlinded != nil
		}

		return v.Electra.Block != nil
	}

	return false
}

func (v *VersionedProposal) bodyPresent() bool {
	switch v.Version {
	case spec.DataVersionPhase0:
		return v.Phase0 != nil && v.Phase0.Body != nil
	case spec.DataVersionAltair:
		return v.Altair != nil && v.Altair.Body != nil
	case spec.DataVersionBellatrix:
		if v.Blinded {
			return v.BellatrixBlinded != nil && v.BellatrixBlinded.Body != nil
		}

		return v.Bellatrix != nil && v.Bellatrix.Body != nil
	case spec.DataVersionCapella:
		if v.Blinded {
			return v.CapellaBlinded != nil && v.CapellaBlinded.Body != nil
		}

		return v.Capella != nil && v.Capella.Body != nil
	case spec.DataVersionDeneb:
		if v.Blinded {
			return v.DenebBlinded != nil && v.DenebBlinded.Body != nil
		}

		return v.Deneb != nil && v.Deneb.Block != nil && v.Deneb.Block.Body != nil
	case spec.DataVersionElectra:
		if v.Blinded {
			return v.ElectraBlinded != nil && v.ElectraBlinded.Body != nil
		}

		return v.Electra != nil && v.Electra.Block != nil && v.Electra.Block.Body != nil
	}

	return false
}

func (v *VersionedProposal) payloadPresent() bool {
	switch v.Version {
	case spec.DataVersionPhase0:
		return false
	case spec.DataVersionAltair:
		return false
	case spec.DataVersionBellatrix:
		if v.Blinded {
			return v.BellatrixBlinded != nil &&
				v.BellatrixBlinded.Body != nil &&
				v.BellatrixBlinded.Body.ExecutionPayloadHeader != nil
		}

		return v.Bellatrix != nil && v.Bellatrix.Body != nil && v.Bellatrix.Body.ExecutionPayload != nil
	case spec.DataVersionCapella:
		if v.Blinded {
			return v.CapellaBlinded != nil && v.CapellaBlinded.Body != nil && v.CapellaBlinded.Body.ExecutionPayloadHeader != nil
		}

		return v.Capella != nil && v.Capella.Body != nil && v.Capella.Body.ExecutionPayload != nil
	case spec.DataVersionDeneb:
		if v.Blinded {
			return v.DenebBlinded != nil && v.DenebBlinded.Body != nil && v.DenebBlinded.Body.ExecutionPayloadHeader != nil
		}

		return v.Deneb != nil && v.Deneb.Block != nil && v.Deneb.Block.Body != nil && v.Deneb.Block.Body.ExecutionPayload != nil
	case spec.DataVersionElectra:
		if v.Blinded {
			return v.ElectraBlinded != nil && v.ElectraBlinded.Body != nil && v.ElectraBlinded.Body.ExecutionPayloadHeader != nil
		}

		return v.Electra != nil &&
			v.Electra.Block != nil &&
			v.Electra.Block.Body != nil &&
			v.Electra.Block.Body.ExecutionPayload != nil
	}

	return false
}<|MERGE_RESOLUTION|>--- conflicted
+++ resolved
@@ -339,7 +339,6 @@
 			}
 
 			return versionedAttestations, nil
-<<<<<<< HEAD
 		}
 
 		versionedAttestations := make([]spec.VersionedAttestation, len(v.Bellatrix.Body.Attestations))
@@ -350,18 +349,6 @@
 			}
 		}
 
-=======
-		}
-
-		versionedAttestations := make([]spec.VersionedAttestation, len(v.Bellatrix.Body.Attestations))
-		for i, attestation := range v.Bellatrix.Body.Attestations {
-			versionedAttestations[i] = spec.VersionedAttestation{
-				Version:   spec.DataVersionBellatrix,
-				Bellatrix: attestation,
-			}
-		}
-
->>>>>>> 3985c395
 		return versionedAttestations, nil
 	case spec.DataVersionCapella:
 		if v.Blinded {
@@ -617,8 +604,6 @@
 		}
 
 		return v.Electra.Block.Body.ExecutionPayload.Timestamp, nil
-<<<<<<< HEAD
-=======
 	default:
 		return 0, ErrUnsupportedVersion
 	}
@@ -655,7 +640,6 @@
 		}
 
 		return v.Electra.Block.Body.ExecutionPayload.GasLimit, nil
->>>>>>> 3985c395
 	default:
 		return 0, ErrUnsupportedVersion
 	}
