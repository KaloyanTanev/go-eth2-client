--- conflicted
+++ resolved
@@ -156,11 +156,7 @@
 			v.Electra.Message == nil ||
 			v.Electra.Message.Body == nil ||
 			v.Electra.Message.Body.ExecutionPayload == nil {
-<<<<<<< HEAD
-			return phase0.Hash32{}, errors.New("no deneb block")
-=======
 			return phase0.Hash32{}, errors.New("no electra block")
->>>>>>> 3985c395
 		}
 
 		return v.Electra.Message.Body.ExecutionPayload.BlockHash, nil
@@ -302,26 +298,16 @@
 // Attestations returns the attestations of the beacon block.
 //
 //nolint:gocyclo
-<<<<<<< HEAD
-func (v *VersionedSignedBeaconBlock) Attestations() ([]VersionedAttestation, error) {
-=======
 func (v *VersionedSignedBeaconBlock) Attestations() ([]*VersionedAttestation, error) {
->>>>>>> 3985c395
 	switch v.Version {
 	case DataVersionPhase0:
 		if v.Phase0 == nil || v.Phase0.Message == nil || v.Phase0.Message.Body == nil {
 			return nil, errors.New("no phase0 block")
 		}
 
-<<<<<<< HEAD
-		versionedAttestations := make([]VersionedAttestation, len(v.Phase0.Message.Body.Attestations))
-		for i, attestation := range v.Phase0.Message.Body.Attestations {
-			versionedAttestations[i] = VersionedAttestation{
-=======
 		versionedAttestations := make([]*VersionedAttestation, len(v.Phase0.Message.Body.Attestations))
 		for i, attestation := range v.Phase0.Message.Body.Attestations {
 			versionedAttestations[i] = &VersionedAttestation{
->>>>>>> 3985c395
 				Version: DataVersionPhase0,
 				Phase0:  attestation,
 			}
@@ -333,15 +319,9 @@
 			return nil, errors.New("no altair block")
 		}
 
-<<<<<<< HEAD
-		versionedAttestations := make([]VersionedAttestation, len(v.Altair.Message.Body.Attestations))
-		for i, attestation := range v.Altair.Message.Body.Attestations {
-			versionedAttestations[i] = VersionedAttestation{
-=======
 		versionedAttestations := make([]*VersionedAttestation, len(v.Altair.Message.Body.Attestations))
 		for i, attestation := range v.Altair.Message.Body.Attestations {
 			versionedAttestations[i] = &VersionedAttestation{
->>>>>>> 3985c395
 				Version: DataVersionAltair,
 				Altair:  attestation,
 			}
@@ -353,15 +333,9 @@
 			return nil, errors.New("no bellatrix block")
 		}
 
-<<<<<<< HEAD
-		versionedAttestations := make([]VersionedAttestation, len(v.Bellatrix.Message.Body.Attestations))
-		for i, attestation := range v.Bellatrix.Message.Body.Attestations {
-			versionedAttestations[i] = VersionedAttestation{
-=======
 		versionedAttestations := make([]*VersionedAttestation, len(v.Bellatrix.Message.Body.Attestations))
 		for i, attestation := range v.Bellatrix.Message.Body.Attestations {
 			versionedAttestations[i] = &VersionedAttestation{
->>>>>>> 3985c395
 				Version:   DataVersionBellatrix,
 				Bellatrix: attestation,
 			}
@@ -373,15 +347,9 @@
 			return nil, errors.New("no capella block")
 		}
 
-<<<<<<< HEAD
-		versionedAttestations := make([]VersionedAttestation, len(v.Capella.Message.Body.Attestations))
-		for i, attestation := range v.Capella.Message.Body.Attestations {
-			versionedAttestations[i] = VersionedAttestation{
-=======
 		versionedAttestations := make([]*VersionedAttestation, len(v.Capella.Message.Body.Attestations))
 		for i, attestation := range v.Capella.Message.Body.Attestations {
 			versionedAttestations[i] = &VersionedAttestation{
->>>>>>> 3985c395
 				Version: DataVersionCapella,
 				Capella: attestation,
 			}
@@ -393,15 +361,9 @@
 			return nil, errors.New("no deneb block")
 		}
 
-<<<<<<< HEAD
-		versionedAttestations := make([]VersionedAttestation, len(v.Deneb.Message.Body.Attestations))
-		for i, attestation := range v.Deneb.Message.Body.Attestations {
-			versionedAttestations[i] = VersionedAttestation{
-=======
 		versionedAttestations := make([]*VersionedAttestation, len(v.Deneb.Message.Body.Attestations))
 		for i, attestation := range v.Deneb.Message.Body.Attestations {
 			versionedAttestations[i] = &VersionedAttestation{
->>>>>>> 3985c395
 				Version: DataVersionDeneb,
 				Deneb:   attestation,
 			}
@@ -413,15 +375,9 @@
 			return nil, errors.New("no electra block")
 		}
 
-<<<<<<< HEAD
-		versionedAttestations := make([]VersionedAttestation, len(v.Electra.Message.Body.Attestations))
-		for i, attestation := range v.Electra.Message.Body.Attestations {
-			versionedAttestations[i] = VersionedAttestation{
-=======
 		versionedAttestations := make([]*VersionedAttestation, len(v.Electra.Message.Body.Attestations))
 		for i, attestation := range v.Electra.Message.Body.Attestations {
 			versionedAttestations[i] = &VersionedAttestation{
->>>>>>> 3985c395
 				Version: DataVersionElectra,
 				Electra: attestation,
 			}
@@ -1056,8 +1012,6 @@
 		}
 
 		return v.Electra.Message.Body.BlobKZGCommitments, nil
-<<<<<<< HEAD
-=======
 	default:
 		return nil, errors.New("unknown version")
 	}
@@ -1084,7 +1038,6 @@
 		}
 
 		return v.Electra.Message.Body.ExecutionRequests, nil
->>>>>>> 3985c395
 	default:
 		return nil, errors.New("unknown version")
 	}
